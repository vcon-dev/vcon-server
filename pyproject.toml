--- conflicted
+++ resolved
@@ -41,12 +41,9 @@
 anyio = "^4.8.0"
 faker = "^33.3.1"
 jq = "^1.8.0"
-<<<<<<< HEAD
 pytest-redis = "^3.1.3"
-=======
 pymilvus = ">=2.3.0"
 python-dateutil = "^2.8.2"
->>>>>>> 5d986e8a
 
 
 [tool.poetry.group.dev.dependencies]
