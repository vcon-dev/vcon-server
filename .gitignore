--- conflicted
+++ resolved
@@ -26,11 +26,8 @@
 
 # Docker
 docker-compose.override.yml
-<<<<<<< HEAD
 .data
-=======
 docker-compose.yml
->>>>>>> 42c0bb0d
 
 # Temporary and backup files
 tmp
@@ -61,7 +58,6 @@
 
 # Testing and coverage
 .coverage
-<<<<<<< HEAD
 .pytest_cache/
 htmlcov/
 test_results/
@@ -126,8 +122,4 @@
 dist/
 *.egg-info/
 .eggs/
-=======
-.qodo
-
-traefik/
->>>>>>> 42c0bb0d
+traefik/