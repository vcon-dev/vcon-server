--- conflicted
+++ resolved
@@ -1,9 +1,5 @@
 *.env
 .env.test
-<<<<<<< HEAD
-.env.*
-=======
->>>>>>> 20b3160d
 venv
 **/__pycache__
 .DS_Store
