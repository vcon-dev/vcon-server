import traceback
from datetime import datetime
from typing import Dict, List, Union, Optional
from uuid import UUID

import redis_mgr
from fastapi import FastAPI, HTTPException, Query
from fastapi.routing import Lifespan
from fastapi.middleware.cors import CORSMiddleware
from fastapi.responses import JSONResponse
from lib.logging_utils import init_logger
from load_config import load_config
from config import Configuration
from storage.base import Storage
from peewee import CharField, Model
from playhouse.postgres_ext import (
    BinaryJSONField,
    DateTimeField,
    PostgresqlExtDatabase,
    UUIDField,
)
from pydantic import BaseModel
from dlq_utils import get_ingress_list_dlq_name
from settings import VCON_SORTED_SET_NAME, VCON_STORAGE
from fastapi import FastAPI, Query, HTTPException
from typing import List, Optional
from datetime import datetime
from pydantic import BaseModel


logger = init_logger(__name__)
logger.info("Api starting up")


# Load FastAPI app
app = FastAPI()
redis_async = None


async def on_startup():
    global redis_async
    redis_async = await redis_mgr.get_async_client()


async def on_shutdown():
    await redis_async.close()

app.router.add_event_handler("startup", on_startup)
app.router.add_event_handler("shutdown", on_shutdown)
<<<<<<< HEAD


=======
>>>>>>> be04e1e5
app.add_middleware(
    CORSMiddleware,
    allow_origins=["*"],
    allow_credentials=True,
    allow_methods=["*"],
    allow_headers=["*"],
)

class Vcon(BaseModel):
    vcon: str
    uuid: UUID
    created_at: Union[int, str, datetime]
    subject: Optional[str] = None
    redacted: dict = {}
    appended: Optional[dict] = None
    group: List[Dict] = []
    parties: List[Dict] = []
    dialog: List[Dict] = []
    analysis: List[Dict] = []
    attachments: List[Dict] = []
    meta: Optional[dict] = {}


if VCON_STORAGE:

    class VConPeeWee(Model):
        id = UUIDField(primary_key=True)
        vcon = CharField()
        uuid = UUIDField()
        created_at = DateTimeField()
        updated_at = DateTimeField(null=True)
        subject = CharField(null=True)
        vcon_json = BinaryJSONField(null=True)
        type = CharField(null=True)

        class Meta:
            table_name = "vcons"
            database = PostgresqlExtDatabase(VCON_STORAGE)


async def add_vcon_to_set(vcon_uuid: UUID, timestamp: int):
    await redis_async.zadd(VCON_SORTED_SET_NAME, {vcon_uuid: timestamp})


# These are the vCon data models
@app.get(
    "/vcon",
    response_model=List[str],
    summary="Gets a list of vCon UUIDs",
    description=(
        "Enables pagination of vCon UUIDs. "
        "Use the page and size parameters to paginate the results. "
        "Can also filter by date with the since and until parameters."
    ),
    tags=["vcon"],
)
async def get_vcons_uuids(
    page: int = 1, size: int = 50, since: datetime = None, until: datetime = None
):
    # Redis is storing the vCons. Use the vcons sorted set to get the vCon UUIDs
    until_timestamp = "+inf"
    since_timestamp = "-inf"

    # We can either use the page and offset, or the since and until parameters
    if since:
        since_timestamp = int(since.timestamp())
    if until:
        until_timestamp = int(until.timestamp())
    offset = (page - 1) * size
    vcon_uuids = await redis_async.zrevrangebyscore(
        VCON_SORTED_SET_NAME,
        until_timestamp,
        since_timestamp,
        start=offset,
        num=size,
    )
    logger.info("Returning vcon_uuids: {}".format(vcon_uuids))

    # Convert the vcon_uuids to strings and strip the vcon: prefix
    vcon_uuids = [vcon.split(":")[1] for vcon in vcon_uuids]
    return vcon_uuids


# Create an endpoint to pop vcon IDs from one or more redis lists
@app.get(
    "/vcon/egress",
    status_code=204,
    summary="Removes one or more vCon UUIDs from the output of a chain (egress)",
    description="Removes one or more vCon UUIDs from the output of a chain (egress)",
    tags=["chain"],
)
async def get_vcon_egress(egress_list: str, limit=1):
    try:
        vcon_uuids = []
        for i in range(limit):
            vcon_uuid = await redis_async.rpop(egress_list)
            if vcon_uuid:
                vcon_uuids.append(vcon_uuid)
        return JSONResponse(content=vcon_uuids)

    except Exception as e:
        logger.info("Error: {}".format(e))
        raise HTTPException(status_code=500)


@app.get(
    "/vcon/{vcon_uuid}",
    response_model=Vcon,
    summary="Gets a particular vCon by UUID",
    description="How to get a particular vCon by UUID",
    tags=["vcon"],
)
async def get_vcon(vcon_uuid: UUID):
    vcon = await redis_async.json().get(f"vcon:{str(vcon_uuid)}")
    if not vcon:
        # Fallback to the storages if the vcon is not found in redis
        for storage_name in Configuration.get_storages():
            vcon = Storage(storage_name=storage_name).get(vcon_uuid)
            if vcon:
                break

    return JSONResponse(content=vcon, status_code=200 if vcon else 404)


@app.get(
    "/vcons",
    response_model=Vcon,
    summary="Gets vCons by UUIDs",
    description="Get multiple vCons by UUIDs",
    tags=["vcon"],
)
async def get_vcons(vcon_uuids: List[UUID] = Query(None)):
    keys = [f"vcon:{vcon_uuid}" for vcon_uuid in vcon_uuids]
    vcons = await redis_async.json().mget(keys=keys, path=".")

    results = []
    for vcon_uuid, vcon in zip(vcon_uuids, vcons):
        if not vcon:
            # Fallback to the storages if the vcon is not found in redis
            for storage_name in Configuration.get_storages():
                vcon = Storage(storage_name=storage_name).get(vcon_uuid)
                if vcon:
                    break
        results.append(vcon)

    return JSONResponse(content=results, status_code=200)

class SearchResult(BaseModel):
    uuid: str
    created_at: datetime
    updated_at: Optional[datetime]
    subject: Optional[str]
    parties: List[dict]

@app.get(
    "/vcons/search",
    response_model=List[SearchResult],
    summary="Search vCons based on various parameters",
    description="Search for vCons using personal identifiers and metadata.",
    tags=["vcon"],
)
async def search_vcons(
    tel: Optional[str] = Query(None, description="Phone number to search for"),
    mailto: Optional[str] = Query(None, description="Email address to search for"),
    name: Optional[str] = Query(None, description="Name of the party to search for"),
):
    try:
        # Check if tel, mailto, and name are all None
        if tel is None and mailto is None and name is None:
            raise HTTPException(status_code=400, detail="At least one search parameter must be provided")
        
        # Debug logging 
        print("tel: {}".format(tel))
        print("mailto: {}".format(mailto))
        print("name: {}".format(name))
        
        # Each of the search parameters has a corresponding Redis key that
        # contains the set of vCon UUIDs that match the search parameter
        keys = []
        if tel:
            # Look into REDIS for keys that match the phone number and take the 
            # uuids from those keys
            tel_key = f"tel:{tel}"
            # Get the members of this set, and add them to the keys list
            uuids = await redis_async.smembers(tel_key)
            print("Found {} uuids for tel: {}".format(len(uuids), tel))
            print("uuids: {}".format(uuids))
            
            # Add the uuids to the keys list, with each uuid prefixed with "vcon:"
            for uuid in uuids:
                keys.append(f"vcon:{uuid}")
                print("Adding key: {}".format(f"vcon:{uuid}"))
                
        if mailto:
            # Look into REDIS for keys that match the email and take the 
            # uuids from those keys
            mailto_key = f"mailto:{mailto}"
            # Get the members of this set, and add them to the keys list
            uuids = await redis_async.smembers(mailto_key)
            print("Found {} uuids for mailto: {}".format(len(uuids), mailto))
            print("uuids: {}".format(uuids))
            
            # Add the uuids to the keys list, with each uuid prefixed with "vcon:"
            for uuid in uuids:
                keys.append(f"vcon:{uuid}")
                print("Adding key: {}".format(f"vcon:{uuid}"))
                            
        if name:
            # Look into REDIS for keys that match the name and take the 
            # uuids from those keys
            name_key = f"name:{name}"
            # Get the members of this set, and add them to the keys list
            uuids = await redis_async.smembers(name_key)
            print("Found {} uuids for name: {}".format(len(uuids), name))
            print("uuids: {}".format(uuids))
            print(type(uuids))
            print(uuids)
            for uuid in uuids:
                keys.append(f"vcon:{uuid}")
                print("Adding key: {}".format(f"vcon:{uuid}"))
                
            
        # Get the results for each key
        print("keys: {}".format(keys))
        print(type(keys))
        print(keys)
        

        results = await redis_async.json().mget(keys=keys, path=".")
        
        print("results: {}".format(results))
        print(type(results))
        
        # Each key 
        # Process and return the results
        return [
            SearchResult(
                uuid=result['uuid'],
                created_at=result['created_at'],
                updated_at=result.get('updated_at'),
                subject=result.get('subject'),
                parties=result['parties']
            )
            for result in results
        ]

    except Exception as e:
        logger.error(f"Error in search_vcons: {str(e)}")
        raise HTTPException(status_code=500, detail="An error occurred during the search")


@app.post(
    "/vcon",
    response_model=Vcon,
    summary="Inserts a vCon into the database",
    description="How to insert a vCon into the database.",
    tags=["vcon"],
)
async def post_vcon(inbound_vcon: Vcon):
    try:
        print(type(inbound_vcon))
        dict_vcon = inbound_vcon.model_dump()
        dict_vcon["uuid"] = str(inbound_vcon.uuid)
        key = f"vcon:{str(dict_vcon['uuid'])}"
        created_at = datetime.fromisoformat(dict_vcon["created_at"])
        timestamp = int(created_at.timestamp())

        # Store the vcon in redis
        logger.debug(
            "Posting vcon  {} len {}".format(inbound_vcon.uuid, len(dict_vcon))
        )
        await redis_async.json().set(key, "$", dict_vcon)
        # Add the vcon to the sorted set
        logger.debug("Adding vcon {} to sorted set".format(inbound_vcon.uuid))
        await add_vcon_to_set(key, timestamp)
        
        # Index the parties 
        logger.debug("Adding vcon {} to parties sets".format(inbound_vcon.uuid))
        await index_vcon(inbound_vcon.uuid)
        
    except Exception:
        # Print all of the details of the exception
        logger.info(traceback.format_exc())
        return None
    logger.debug("Posted vcon  {} len {}".format(inbound_vcon.uuid, len(dict_vcon)))
    return JSONResponse(content=dict_vcon, status_code=201)


@app.delete(
    "/vcon/{vcon_uuid}",
    status_code=204,
    summary="Deletes a particular vCon by UUID",
    description="How to remove a vCon from the conserver.",
    tags=["vcon"],
)
async def delete_vcon(vcon_uuid: UUID):
    # FIX: support the VCON_STORAGE case
    try:
        await redis_async.json().delete(f"vcon:{str(vcon_uuid)}")
    except Exception:
        # Print all of the details of the exception
        logger.info(traceback.format_exc())
        raise HTTPException(status_code=500)


# Ingress and egress endpoints for vCon IDs
# Create an endpoint to push vcon IDs to one or more redis lists
@app.post(
    "/vcon/ingress",
    status_code=204,
    summary="Inserts a vCon UUID into one or more chains",
    description="Inserts a vCon UUID into one or more chains.",
    tags=["chain"],
)
async def post_vcon_ingress(vcon_uuids: List[str], ingress_list: str):
    try:
        for vcon_id in vcon_uuids:
            await redis_async.rpush(
                ingress_list,
                vcon_id,
            )
    except Exception as e:
        logger.info("Error: {}".format(e))
        raise HTTPException(status_code=500)


# Create an endpoint to count the number of vCon UUIds in a redis list
@app.get(
    "/vcon/count",
    status_code=204,
    summary="Returns the number of vCons at the end of a chain",
    description="Returns the number of vCons at the end of a chain.",
    tags=["chain"],
)
async def get_vcon_count(egress_list: str):
    try:
        count = await redis_async.llen(egress_list)
        return JSONResponse(content=count)

    except Exception as e:
        logger.info("Error: {}".format(e))
        raise HTTPException(status_code=500)


@app.get(
    "/config",
    status_code=200,
    summary="Returns the config file for the conserver",
    description="Returns the config file for the conserver",
    tags=["config"],
)
async def get_config():
    try:
        config = await redis_async.json().get("config")
        return JSONResponse(content=config)

    except Exception as e:
        logger.info("Error: {}".format(e))
        raise HTTPException(status_code=500)


# THis endpoint is used to update the config file, then calls
# the load_config endpoint to load the new config file into redis
@app.post(
    "/config",
    status_code=204,
    summary="Updates the config file for the conserver",
    description="Updates the config file for the conserver",
    tags=["config"],
)
async def post_config(config: Dict, update_file_name=None):
    try:
        load_config(config)
    except Exception as e:
        logger.info("Error: {}".format(e))
        raise HTTPException(status_code=500)


# This endpoint clears the config
@app.delete(
    "/config",
    status_code=204,
    summary="Clears the config file for the conserver",
    description="Clears the config file for the conserver",
    tags=["config"],
)
async def delete_config():
    try:
        await redis_async.delete("config")
        # Delete the links
        links = await redis_async.keys("link:*")
        for link in links:
            await redis_async.delete(link)
        # Delete the storages
        storages = await redis_async.keys("storage:*")
        for storage in storages:
            await redis_async.delete(storage)
        # Delete the chains
        chains = await redis_async.keys("chain:*")
        for chain in chains:
            await redis_async.delete(chain)

    except Exception as e:
        logger.info("Error: {}".format(e))
        raise HTTPException(status_code=500)


# Reprocess Dead Letter Queue
@app.post(
    "/dlq/reprocess",
    status_code=200,
    summary="Reprocess the dead letter queue",
    description="Move the dead letter queue vcons back to the ingress chain",
    tags=["dlq"],
)
async def post_dlq_reprocess(ingress_list: str):
    # Get all items from redis list and move them back to the ingress list
    dlq_name = get_ingress_list_dlq_name(ingress_list)
    counter = 0
    while item := await redis_async.rpop(dlq_name):
        await redis_async.rpush(ingress_list, item)
        counter += 1
    return JSONResponse(content=counter)


@app.get(
    "/dlq",
    status_code=200,
    summary="Get Vcons list from the dead letter queue",
    description="Get Vcons list from the dead letter queue, returns array of vcons.",
    tags=["dlq"],
)
async def get_dlq_vcons(ingress_list: str):
    """Get all the vcons from the dead letter queue"""
    dlq_name = get_ingress_list_dlq_name(ingress_list)
    vcons = await redis_async.lrange(dlq_name, 0, -1)
    return JSONResponse(content=vcons)


async def index_vcon(uuid):
    key = "vcon:"+uuid
    vcon = await redis_async.json().get(key)
    created_at = datetime.fromisoformat(vcon["created_at"])
    timestamp = int(created_at.timestamp())
    vcon_uuid = vcon["uuid"]
    await add_vcon_to_set(key, timestamp)

    # We would also like to search vCons by the tel number in each dialog.
    for party in vcon["parties"]:
        if party.get('tel', None):
            tel = party["tel"]
            tel_key = f"tel:{tel}"
            await redis_async.sadd(tel_key, vcon_uuid)
        if party.get('mailto', None):
            mailto = party["mailto"]
            mailto_key = f"mailto:{mailto}"
            await redis_async.sadd(mailto_key,  vcon_uuid)
        if party.get('name', None):
            name = party["name"]
            name_key = f"name:{name}"
            await redis_async.sadd(name_key, vcon_uuid)
            
@app.get(
    "/index_vcons",
    status_code=200,
    summary="Forces a reset of the vcon search list",
    description="Forces a reset of the vcon search list, returns the number of vCons indexed.",
    tags=["config"],
)
async def index_vcons():
    try:
        # Get all of the vcon keys, and add them to the sorted set
        vcon_keys = await redis_async.keys("vcon:*")
        for key in vcon_keys:
<<<<<<< HEAD
            print(key)
            vcon = await redis_async.json().get(key)
            print(vcon)
            created_at = datetime.fromisoformat(vcon["created_at"])
            timestamp = int(created_at.timestamp())
            await add_vcon_to_set(key, timestamp)

=======
            uuid = key.split(":")[1]
            await index_vcon(uuid)
                
        # Get all of the vcon keys, and add them to the sorted set
        
>>>>>>> be04e1e5
        # Return the number of vcons indexed
        return JSONResponse(content=len(vcon_keys))

    except Exception as e:
        logger.info("Error: {}".format(e))
<<<<<<< HEAD
        raise HTTPException(status_code=500)
=======
        raise HTTPException(status_code=500)

>>>>>>> be04e1e5
<|MERGE_RESOLUTION|>--- conflicted
+++ resolved
@@ -45,13 +45,9 @@
 async def on_shutdown():
     await redis_async.close()
 
+
 app.router.add_event_handler("startup", on_startup)
 app.router.add_event_handler("shutdown", on_shutdown)
-<<<<<<< HEAD
-
-
-=======
->>>>>>> be04e1e5
 app.add_middleware(
     CORSMiddleware,
     allow_origins=["*"],
@@ -59,6 +55,7 @@
     allow_methods=["*"],
     allow_headers=["*"],
 )
+
 
 class Vcon(BaseModel):
     vcon: str
@@ -199,6 +196,7 @@
 
     return JSONResponse(content=results, status_code=200)
 
+
 class SearchResult(BaseModel):
     uuid: str
     created_at: datetime
@@ -206,6 +204,7 @@
     subject: Optional[str]
     parties: List[dict]
 
+
 @app.get(
     "/vcons/search",
     response_model=List[SearchResult],
@@ -221,46 +220,48 @@
     try:
         # Check if tel, mailto, and name are all None
         if tel is None and mailto is None and name is None:
-            raise HTTPException(status_code=400, detail="At least one search parameter must be provided")
-        
-        # Debug logging 
+            raise HTTPException(
+                status_code=400, detail="At least one search parameter must be provided"
+            )
+
+        # Debug logging
         print("tel: {}".format(tel))
         print("mailto: {}".format(mailto))
         print("name: {}".format(name))
-        
+
         # Each of the search parameters has a corresponding Redis key that
         # contains the set of vCon UUIDs that match the search parameter
         keys = []
         if tel:
-            # Look into REDIS for keys that match the phone number and take the 
+            # Look into REDIS for keys that match the phone number and take the
             # uuids from those keys
             tel_key = f"tel:{tel}"
             # Get the members of this set, and add them to the keys list
             uuids = await redis_async.smembers(tel_key)
             print("Found {} uuids for tel: {}".format(len(uuids), tel))
             print("uuids: {}".format(uuids))
-            
+
             # Add the uuids to the keys list, with each uuid prefixed with "vcon:"
             for uuid in uuids:
                 keys.append(f"vcon:{uuid}")
                 print("Adding key: {}".format(f"vcon:{uuid}"))
-                
+
         if mailto:
-            # Look into REDIS for keys that match the email and take the 
+            # Look into REDIS for keys that match the email and take the
             # uuids from those keys
             mailto_key = f"mailto:{mailto}"
             # Get the members of this set, and add them to the keys list
             uuids = await redis_async.smembers(mailto_key)
             print("Found {} uuids for mailto: {}".format(len(uuids), mailto))
             print("uuids: {}".format(uuids))
-            
+
             # Add the uuids to the keys list, with each uuid prefixed with "vcon:"
             for uuid in uuids:
                 keys.append(f"vcon:{uuid}")
                 print("Adding key: {}".format(f"vcon:{uuid}"))
-                            
+
         if name:
-            # Look into REDIS for keys that match the name and take the 
+            # Look into REDIS for keys that match the name and take the
             # uuids from those keys
             name_key = f"name:{name}"
             # Get the members of this set, and add them to the keys list
@@ -272,35 +273,35 @@
             for uuid in uuids:
                 keys.append(f"vcon:{uuid}")
                 print("Adding key: {}".format(f"vcon:{uuid}"))
-                
-            
+
         # Get the results for each key
         print("keys: {}".format(keys))
         print(type(keys))
         print(keys)
-        
 
         results = await redis_async.json().mget(keys=keys, path=".")
-        
+
         print("results: {}".format(results))
         print(type(results))
-        
-        # Each key 
+
+        # Each key
         # Process and return the results
         return [
             SearchResult(
-                uuid=result['uuid'],
-                created_at=result['created_at'],
-                updated_at=result.get('updated_at'),
-                subject=result.get('subject'),
-                parties=result['parties']
+                uuid=result["uuid"],
+                created_at=result["created_at"],
+                updated_at=result.get("updated_at"),
+                subject=result.get("subject"),
+                parties=result["parties"],
             )
             for result in results
         ]
 
     except Exception as e:
         logger.error(f"Error in search_vcons: {str(e)}")
-        raise HTTPException(status_code=500, detail="An error occurred during the search")
+        raise HTTPException(
+            status_code=500, detail="An error occurred during the search"
+        )
 
 
 @app.post(
@@ -327,11 +328,11 @@
         # Add the vcon to the sorted set
         logger.debug("Adding vcon {} to sorted set".format(inbound_vcon.uuid))
         await add_vcon_to_set(key, timestamp)
-        
-        # Index the parties 
+
+        # Index the parties
         logger.debug("Adding vcon {} to parties sets".format(inbound_vcon.uuid))
         await index_vcon(inbound_vcon.uuid)
-        
+
     except Exception:
         # Print all of the details of the exception
         logger.info(traceback.format_exc())
@@ -492,7 +493,7 @@
 
 
 async def index_vcon(uuid):
-    key = "vcon:"+uuid
+    key = "vcon:" + uuid
     vcon = await redis_async.json().get(key)
     created_at = datetime.fromisoformat(vcon["created_at"])
     timestamp = int(created_at.timestamp())
@@ -501,19 +502,20 @@
 
     # We would also like to search vCons by the tel number in each dialog.
     for party in vcon["parties"]:
-        if party.get('tel', None):
+        if party.get("tel", None):
             tel = party["tel"]
             tel_key = f"tel:{tel}"
             await redis_async.sadd(tel_key, vcon_uuid)
-        if party.get('mailto', None):
+        if party.get("mailto", None):
             mailto = party["mailto"]
             mailto_key = f"mailto:{mailto}"
-            await redis_async.sadd(mailto_key,  vcon_uuid)
-        if party.get('name', None):
+            await redis_async.sadd(mailto_key, vcon_uuid)
+        if party.get("name", None):
             name = party["name"]
             name_key = f"name:{name}"
             await redis_async.sadd(name_key, vcon_uuid)
-            
+
+
 @app.get(
     "/index_vcons",
     status_code=200,
@@ -526,29 +528,14 @@
         # Get all of the vcon keys, and add them to the sorted set
         vcon_keys = await redis_async.keys("vcon:*")
         for key in vcon_keys:
-<<<<<<< HEAD
-            print(key)
-            vcon = await redis_async.json().get(key)
-            print(vcon)
-            created_at = datetime.fromisoformat(vcon["created_at"])
-            timestamp = int(created_at.timestamp())
-            await add_vcon_to_set(key, timestamp)
-
-=======
             uuid = key.split(":")[1]
             await index_vcon(uuid)
-                
+
         # Get all of the vcon keys, and add them to the sorted set
-        
->>>>>>> be04e1e5
+
         # Return the number of vcons indexed
         return JSONResponse(content=len(vcon_keys))
 
     except Exception as e:
         logger.info("Error: {}".format(e))
-<<<<<<< HEAD
-        raise HTTPException(status_code=500)
-=======
-        raise HTTPException(status_code=500)
-
->>>>>>> be04e1e5
+        raise HTTPException(status_code=500)