from lib.vcon_redis import VconRedis
from lib.logging_utils import init_logger

logger = init_logger(__name__)

default_options = {
    "tags": ["iron", "maiden"],
}

def run(
    vcon_uuid,
    link_name,
    opts=default_options,
):
    logger.debug("Starting tag::run")

    vcon_redis = VconRedis()
    vCon = vcon_redis.get_vcon(vcon_uuid)
<<<<<<< HEAD
    if not vCon:
        logger.debug(f"vCon not found: {vcon_uuid}")
        return vcon_uuid
    
    for tag in opts["tags"]:
        vCon.add_tag("strolid", tag)
=======
    for tag in opts.get("tags", []):
        vCon.add_tag(tag_name=tag, tag_value=tag)
>>>>>>> 20b3160d
    vcon_redis.store_vcon(vCon)

    # Return the vcon_uuid down the chain.
    # If you want the vCon processing to stop (if you are filtering them, for instance)
    # send None
    return vcon_uuid<|MERGE_RESOLUTION|>--- conflicted
+++ resolved
@@ -6,6 +6,7 @@
 default_options = {
     "tags": ["iron", "maiden"],
 }
+
 
 def run(
     vcon_uuid,
@@ -16,17 +17,12 @@
 
     vcon_redis = VconRedis()
     vCon = vcon_redis.get_vcon(vcon_uuid)
-<<<<<<< HEAD
     if not vCon:
         logger.debug(f"vCon not found: {vcon_uuid}")
         return vcon_uuid
-    
-    for tag in opts["tags"]:
-        vCon.add_tag("strolid", tag)
-=======
+
     for tag in opts.get("tags", []):
         vCon.add_tag(tag_name=tag, tag_value=tag)
->>>>>>> 20b3160d
     vcon_redis.store_vcon(vCon)
 
     # Return the vcon_uuid down the chain.
