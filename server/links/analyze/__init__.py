--- conflicted
+++ resolved
@@ -1,11 +1,7 @@
 from lib.vcon_redis import VconRedis
 from lib.logging_utils import init_logger
 import logging
-<<<<<<< HEAD
-from server.utils.openai_chat import OpenAIChatClient  # Updated import
-=======
 from openai import OpenAI, AzureOpenAI
->>>>>>> 42c0bb0d
 from tenacity import (
     retry,
     stop_after_attempt,
@@ -83,10 +79,6 @@
         logger.info(f"Skipping {link_name} vCon {vcon_uuid} due to sampling")
         return vcon_uuid
 
-<<<<<<< HEAD
-    # Use the corrected OpenAI Chat client
-    client = OpenAIChatClient(api_key=opts["OPENAI_API_KEY"], timeout=120.0, max_retries=0)
-=======
 
     # Extract credentials from options
     openai_api_key = opts.get("OPENAI_API_KEY")
@@ -104,7 +96,6 @@
     else:
         raise ValueError("OpenAI or Azure OpenAI credentials not provided. Need OPENAI_API_KEY or AZURE_OPENAI_API_KEY and AZURE_OPENAI_ENDPOINT")
 
->>>>>>> 42c0bb0d
     source_type = navigate_dict(opts, "source.analysis_type")
     text_location = navigate_dict(opts, "source.text_location")
 
